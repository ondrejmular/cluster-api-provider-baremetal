--- conflicted
+++ resolved
@@ -1015,13 +1015,6 @@
     "k8s.io/code-generator/cmd/client-gen",
     "k8s.io/code-generator/cmd/deepcopy-gen",
     "k8s.io/klog",
-<<<<<<< HEAD
-=======
-    "sigs.k8s.io/cluster-api/pkg/apis",
-    "sigs.k8s.io/cluster-api/pkg/apis/cluster/v1alpha1",
-    "sigs.k8s.io/cluster-api/pkg/controller/error",
-    "sigs.k8s.io/cluster-api/pkg/controller/machine",
->>>>>>> 5adfa330
     "sigs.k8s.io/controller-runtime/pkg/client",
     "sigs.k8s.io/controller-runtime/pkg/client/config",
     "sigs.k8s.io/controller-runtime/pkg/client/fake",
